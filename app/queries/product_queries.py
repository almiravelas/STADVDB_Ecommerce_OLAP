import pandas as pd
import streamlit as st
from sqlalchemy.engine import Engine
<<<<<<< HEAD
from typing import Optional, List

@st.cache_data(ttl=600)
def get_product_data(_engine: Engine, years: Optional[List[int]] = None) -> pd.DataFrame:
    """
    Queries the data warehouse to get sales data joined with product dimension details.
    The results are cached for performance.

    This version is optimized by:
    1.  Assuming that indexes exist on the foreign key columns (product_key, date_key)
        in the fact_sales table.
        - SQL to create indexes:
          CREATE INDEX idx_fs_product_key ON fact_sales(product_key);
          CREATE INDEX idx_fs_date_key ON fact_sales(date_key);
    2.  Allowing optional filtering by year to reduce the amount of data pulled.
=======
import time  # <-- Import time module

@st.cache_data(ttl=600)
def get_product_data(_engine: Engine) -> tuple[pd.DataFrame, float]: # <-- Update return type hint
    """
    Queries the data warehouse to get sales data joined with product dimension details.
    The results are cached for performance.
    
    Returns a tuple: (pd.DataFrame, float) where float is the
    query execution time in seconds.
>>>>>>> c53d3c58
    """
    # Return an empty DataFrame if no database connection is provided
    if _engine is None:
        return pd.DataFrame(), 0.0  # <-- Return tuple

    # Base SQL query
    query = """
        SELECT
            fs.sales_amount AS total_sales,
            fs.quantity,
            dp.product_name,
            dp.category,
            dp.price,
            dd.year,
            dd.month_name
        FROM fact_sales fs
        JOIN dim_product dp ON fs.product_key = dp.product_key
        JOIN dim_date dd ON fs.date_key = dd.date_key
    """

    params = {}
    # Add a WHERE clause if years are provided for filtering
    if years:
        query += " WHERE dd.year IN %(years)s"
        params['years'] = tuple(years)

    query += ";" # End the query

    try:
        # --- MODIFICATION: Start timer ---
        start_time = time.perf_counter() # <-- Add timer start
        
        # Execute the query and load the result into a pandas DataFrame
<<<<<<< HEAD
        # Using 'params' helps prevent SQL injection
        df = pd.read_sql(query, _engine, params=params)
        return df
    except Exception as e:
        # Display an error in the Streamlit app if the query fails
        st.error(f"Failed to load product data: {e}")
        return pd.DataFrame()

# Example of how you might call this in your Streamlit app
# db_engine = create_your_db_engine()
# data_all_years = get_product_data(db_engine)
# data_2024_2025 = get_product_data(db_engine, years=[2024, 2025])
=======
        df = pd.read_sql(query, _engine)
        
        # --- MODIFICATION: End timer and calculate duration ---
        end_time = time.perf_counter()   # <-- Add timer end
        duration = end_time - start_time   # <-- Calculate duration
        
        return df, duration  # <-- Return tuple
        
    except Exception as e:
        # Display an error in the Streamlit app if the query fails
        st.error(f"Failed to load product data: {e}")
        return pd.DataFrame(), 0.0  # <-- Return tuple on error
>>>>>>> c53d3c58
<|MERGE_RESOLUTION|>--- conflicted
+++ resolved
@@ -1,7 +1,6 @@
 import pandas as pd
 import streamlit as st
 from sqlalchemy.engine import Engine
-<<<<<<< HEAD
 from typing import Optional, List
 
 @st.cache_data(ttl=600)
@@ -17,18 +16,6 @@
           CREATE INDEX idx_fs_product_key ON fact_sales(product_key);
           CREATE INDEX idx_fs_date_key ON fact_sales(date_key);
     2.  Allowing optional filtering by year to reduce the amount of data pulled.
-=======
-import time  # <-- Import time module
-
-@st.cache_data(ttl=600)
-def get_product_data(_engine: Engine) -> tuple[pd.DataFrame, float]: # <-- Update return type hint
-    """
-    Queries the data warehouse to get sales data joined with product dimension details.
-    The results are cached for performance.
-    
-    Returns a tuple: (pd.DataFrame, float) where float is the
-    query execution time in seconds.
->>>>>>> c53d3c58
     """
     # Return an empty DataFrame if no database connection is provided
     if _engine is None:
@@ -62,7 +49,6 @@
         start_time = time.perf_counter() # <-- Add timer start
         
         # Execute the query and load the result into a pandas DataFrame
-<<<<<<< HEAD
         # Using 'params' helps prevent SQL injection
         df = pd.read_sql(query, _engine, params=params)
         return df
@@ -74,18 +60,4 @@
 # Example of how you might call this in your Streamlit app
 # db_engine = create_your_db_engine()
 # data_all_years = get_product_data(db_engine)
-# data_2024_2025 = get_product_data(db_engine, years=[2024, 2025])
-=======
-        df = pd.read_sql(query, _engine)
-        
-        # --- MODIFICATION: End timer and calculate duration ---
-        end_time = time.perf_counter()   # <-- Add timer end
-        duration = end_time - start_time   # <-- Calculate duration
-        
-        return df, duration  # <-- Return tuple
-        
-    except Exception as e:
-        # Display an error in the Streamlit app if the query fails
-        st.error(f"Failed to load product data: {e}")
-        return pd.DataFrame(), 0.0  # <-- Return tuple on error
->>>>>>> c53d3c58
+# data_2024_2025 = get_product_data(db_engine, years=[2024, 2025])